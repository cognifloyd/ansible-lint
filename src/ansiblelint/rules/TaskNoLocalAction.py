--- conflicted
+++ resolved
@@ -4,7 +4,6 @@
 
 from ruamel.yaml.comments import CommentedMap, CommentedSeq
 
-<<<<<<< HEAD
 from ansiblelint.errors import MatchError
 from ansiblelint.file_utils import Lintable
 from ansiblelint.rules import AnsibleLintRule, TransformMixin
@@ -12,32 +11,20 @@
 
 
 class TaskNoLocalAction(AnsibleLintRule, TransformMixin):
-    id = 'deprecated-local-action'
+    id = "deprecated-local-action"
     shortdesc = "Do not use 'local_action', use 'delegate_to: localhost'"
-    description = 'Do not use ``local_action``, use ``delegate_to: localhost``'
+    description = "Do not use ``local_action``, use ``delegate_to: localhost``"
     transform_description = (
         "Using ``local_action`` is deprecated. This updates your "
         "playbooks by replacing ``local_action`` tasks with: "
         "``delegate_to: localhost``"
     )
-    severity = 'MEDIUM'
-    tags = ['deprecations']
-    version_added = 'v4.0.0'
-
-    def match(self, line: str) -> Union[bool, str]:
-        if 'local_action' in line:
-=======
-class TaskNoLocalAction(AnsibleLintRule):
-    id = "deprecated-local-action"
-    shortdesc = "Do not use 'local_action', use 'delegate_to: localhost'"
-    description = "Do not use ``local_action``, use ``delegate_to: localhost``"
     severity = "MEDIUM"
     tags = ["deprecations"]
     version_added = "v4.0.0"
 
-    def match(self, line: str) -> bool:
+    def match(self, line: str) -> Union[bool, str]:
         if "local_action" in line:
->>>>>>> 24dd54ab
             return True
         return False
 
