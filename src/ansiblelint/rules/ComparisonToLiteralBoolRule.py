--- conflicted
+++ resolved
@@ -6,23 +6,19 @@
 from pathlib import Path
 from typing import Any, Dict, MutableSequence, Optional, Union, cast
 
-<<<<<<< HEAD
 from ansible.template import Templar
 from jinja2 import nodes
 from jinja2.environment import Environment
 from jinja2.lexer import TOKEN_EQ, TOKEN_NE
 from jinja2.visitor import NodeTransformer
 from ruamel.yaml.comments import CommentedMap, CommentedSeq
-=======
-from ansiblelint.rules import AnsibleLintRule
-from ansiblelint.yaml_utils import nested_items_path
->>>>>>> adf3c2f7
 
 from ansiblelint.errors import MatchError
 from ansiblelint.file_utils import Lintable
 from ansiblelint.rules import AnsibleLintRule, TransformMixin
 from ansiblelint.transform_utils import dump
-from ansiblelint.utils import ansible_templar, nested_items
+from ansiblelint.utils import ansible_templar
+from ansiblelint.yaml_utils import nested_items_path
 
 
 class CompareNodeTransformer(NodeTransformer):
@@ -76,12 +72,8 @@
     def matchtask(
         self, task: Dict[str, Any], file: Optional[Lintable] = None
     ) -> Union[bool, str]:
-<<<<<<< HEAD
-        for k, v, _ in nested_items(task):
+        for k, v, _ in nested_items_path(task):
             # TODO: also handle k.endswith("_when") (changed_when, failed_when, ...)
-=======
-        for k, v, _ in nested_items_path(task):
->>>>>>> adf3c2f7
             if k == 'when':
                 if isinstance(v, str):
                     if self.literal_bool_compare.search(v):
