--- conflicted
+++ resolved
@@ -194,6 +194,30 @@
     return 2
 
 
+def _do_list(rules: "RulesCollection") -> int:
+    # On purpose lazy-imports to avoid pre-loading Ansible
+    # pylint: disable=import-outside-toplevel
+    from ansiblelint.generate_docs import rules_as_rich, rules_as_rst, rules_as_str
+
+    if options.listrules:
+
+        _rule_format_map: Dict[str, Callable[..., Any]] = {
+            'plain': rules_as_str,
+            'rich': rules_as_rich,
+            'rst': rules_as_rst,
+        }
+
+        console.print(_rule_format_map[options.format](rules), highlight=False)
+        return 0
+
+    if options.listtags:
+        console.print(render_yaml(rules.listtags()))
+        return 0
+
+    # we should not get here!
+    return 1
+
+
 def _do_transform(result: "LintResult", options: Namespace) -> None:
     """Create and run fmt Transformer."""
     # On purpose lazy-imports to avoid loading transforms unless requested
@@ -207,43 +231,6 @@
     transformer.run(fmt_all_files=options.fmt_all_files)
 
 
-def _do_list(rules: "RulesCollection") -> int:
-    # On purpose lazy-imports to avoid pre-loading Ansible
-    # pylint: disable=import-outside-toplevel
-    from ansiblelint.generate_docs import rules_as_rich, rules_as_rst, rules_as_str
-
-    if options.listrules:
-
-        _rule_format_map: Dict[str, Callable[..., Any]] = {
-            'plain': rules_as_str,
-            'rich': rules_as_rich,
-            'rst': rules_as_rst,
-        }
-
-        console.print(_rule_format_map[options.format](rules), highlight=False)
-        return 0
-
-    if options.listtags:
-        console.print(render_yaml(rules.listtags()))
-        return 0
-
-    # we should not get here!
-    return 1
-
-
-def _do_transform(result: "LintResult", options: Namespace) -> None:
-    """Create and run fmt Transformer."""
-    # On purpose lazy-imports to avoid loading transforms unless requested
-    # pylint: disable=import-outside-toplevel
-    from ansiblelint.transformer import Transformer
-
-    # future: maybe pass options to Transformer
-    transformer = Transformer(result)
-
-    # this will mark any matches as fixed if the transforms repaired the issue
-    transformer.run()
-
-
 def main(argv: Optional[List[str]] = None) -> int:
     """Linter CLI entry point."""
     if argv is None:
@@ -278,13 +265,9 @@
 
     result = _get_matches(rules, options)
 
-<<<<<<< HEAD
     # TODO: options.listtransforms
 
-    if options.do_transforms:
-=======
     if options.fmt_yaml_files:
->>>>>>> 5c92c2ed
         _do_transform(result, options)
 
     mark_as_success = False
