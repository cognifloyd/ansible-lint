--- conflicted
+++ resolved
@@ -193,38 +193,16 @@
         help="Keep default rules when using -r",
     )
     parser.add_argument(
-<<<<<<< HEAD
-        '--fmt-yaml',
-        dest='fmt_yaml_files',
-        action='store_true',
-        help="Reformat all YAML files to standardize spacing, quotes, etc.",
-    )
-    parser.add_argument(
-        '--transform',
-        dest='do_transforms',
-        default=True,
-        action='store_false',
-        help=(
-            "Transform files to fix (or simplify fixing) LintErrors. "
-            "This implies --fmt-yaml, but only for YAML files with LintErrors."
-        ),
-    )
-    parser.add_argument(
-        '--show-relpath',
-        dest='display_relative_path',
-        action='store_false',
-=======
         "--write",
         dest="write",
         action="store_true",
         help="Reformat YAML files to standardize spacing, quotes, etc. "
-        "Future versions will expand this option so it fixes more issues.",
+        "Also, run rule transforms on files to fix (or simplify fixing) LintErrors.",
     )
     parser.add_argument(
         "--show-relpath",
         dest="display_relative_path",
         action="store_false",
->>>>>>> 24dd54ab
         default=True,
         help="Display path relative to CWD",
     )
