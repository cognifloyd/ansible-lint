--- conflicted
+++ resolved
@@ -197,11 +197,10 @@
         help="Keep default rules when using -r",
     )
     parser.add_argument(
-<<<<<<< HEAD
-        '--fmt',
-        dest='do_transforms',
-        action='store_true',
-        help="Reformat/Transform files to fix issues where possible",
+        '--fmt-yaml',
+        dest='fmt_yaml_files',
+        action='store_true',
+        help="Reformat yaml files to standardize spacing, quotes, etc.",
     )
     parser.add_argument(
         '--only-fmt-errors',
@@ -209,12 +208,6 @@
         default=True,
         action='store_false',
         help="Only reformat YAML files with lint errors. Otherwise reformat all YAML files.",
-=======
-        '--fmt-yaml',
-        dest='fmt_yaml_files',
-        action='store_true',
-        help="Reformat yaml files to standardize spacing, quotes, etc.",
->>>>>>> 5c92c2ed
     )
     parser.add_argument(
         '--show-relpath',
