"""PyTest Fixtures.

They should not be imported, instead add code below to your root conftest.py
file:

pytest_plugins = ['ansiblelint.testing']
"""
import copy
import os
from argparse import Namespace
from pathlib import Path
from typing import Iterator, Union

import pytest
from _pytest.fixtures import SubRequest

from ansiblelint.config import options  # noqa: F401
from ansiblelint.constants import DEFAULT_RULESDIR
from ansiblelint.file_utils import Lintable
from ansiblelint.rules import RulesCollection
from ansiblelint.runner import Runner
from ansiblelint.testing import RunFromText


@pytest.fixture
def play_file_path(tmp_path: Path) -> str:
    """Fixture to return a playbook path."""
    p = tmp_path / "playbook.yml"
    return str(p)


@pytest.fixture
def runner(
    play_file_path: Union[Lintable, str], default_rules_collection: RulesCollection
) -> Runner:
    """Fixture to return a Runner() instance."""
    return Runner(play_file_path, rules=default_rules_collection)


@pytest.fixture
def default_rules_collection() -> RulesCollection:
    """Return default rule collection."""
    assert os.path.isdir(DEFAULT_RULESDIR)
    # For testing we want to manually enable opt-in rules
<<<<<<< HEAD
    options.enable_list = ['no-same-owner', 'facts-namespacing']
=======
    options.enable_list = ["no-same-owner"]
>>>>>>> 24dd54ab
    return RulesCollection(rulesdirs=[DEFAULT_RULESDIR], options=options)


@pytest.fixture
def default_text_runner(default_rules_collection: RulesCollection) -> RunFromText:
    """Return RunFromText instance for the default set of collections."""
    return RunFromText(default_rules_collection)


@pytest.fixture
def rule_runner(request: SubRequest, config_options: Namespace) -> RunFromText:
    """Return runner for a specific rule class."""
    rule_class = request.param
    config_options.enable_list.append(rule_class().id)
    collection = RulesCollection(options=config_options)
    collection.register(rule_class())
    return RunFromText(collection)


@pytest.fixture
def config_options() -> Iterator[Namespace]:
    """Return configuration options that will be restored after testrun."""
    global options  # pylint: disable=global-statement
    original_options = copy.deepcopy(options)
    yield options
    options = original_options


@pytest.fixture
def _play_files(tmp_path: Path, request: SubRequest) -> None:
    if request.param is None:
        return
    for play_file in request.param:
        print(play_file.name)
        p = tmp_path / play_file.name
        os.makedirs(os.path.dirname(p), exist_ok=True)
        p.write_text(play_file.content)<|MERGE_RESOLUTION|>--- conflicted
+++ resolved
@@ -42,11 +42,7 @@
     """Return default rule collection."""
     assert os.path.isdir(DEFAULT_RULESDIR)
     # For testing we want to manually enable opt-in rules
-<<<<<<< HEAD
-    options.enable_list = ['no-same-owner', 'facts-namespacing']
-=======
-    options.enable_list = ["no-same-owner"]
->>>>>>> 24dd54ab
+    options.enable_list = ["no-same-owner", "facts-namespacing"]
     return RulesCollection(rulesdirs=[DEFAULT_RULESDIR], options=options)
 
 
