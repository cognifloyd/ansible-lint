# Copyright (c) 2013-2014 Will Thames <will@thames.id.au>
#
# Permission is hereby granted, free of charge, to any person obtaining a copy
# of this software and associated documentation files (the "Software"), to deal
# in the Software without restriction, including without limitation the rights
# to use, copy, modify, merge, publish, distribute, sublicense, and/or sell
# copies of the Software, and to permit persons to whom the Software is
# furnished to do so, subject to the following conditions:
#
# The above copyright notice and this permission notice shall be included in
# all copies or substantial portions of the Software.
#
# THE SOFTWARE IS PROVIDED "AS IS", WITHOUT WARRANTY OF ANY KIND, EXPRESS OR
# IMPLIED, INCLUDING BUT NOT LIMITED TO THE WARRANTIES OF MERCHANTABILITY,
# FITNESS FOR A PARTICULAR PURPOSE AND NONINFRINGEMENT. IN NO EVENT SHALL THE
# AUTHORS OR COPYRIGHT HOLDERS BE LIABLE FOR ANY CLAIM, DAMAGES OR OTHER
# LIABILITY, WHETHER IN AN ACTION OF CONTRACT, TORT OR OTHERWISE, ARISING FROM,
# OUT OF OR IN CONNECTION WITH THE SOFTWARE OR THE USE OR OTHER DEALINGS IN
# THE SOFTWARE.
"""Generic utility helpers."""

import contextlib
import inspect
import logging
import os
from argparse import Namespace
from collections.abc import ItemsView
from functools import lru_cache
from pathlib import Path
from typing import (
    Any,
    Callable,
    Dict,
    Generator,
    List,
    Optional,
    Sequence,
    Tuple,
    Union,
)

import yaml
from ansible import constants
from ansible.errors import AnsibleError, AnsibleParserError
from ansible.parsing.dataloader import DataLoader
from ansible.parsing.mod_args import ModuleArgsParser
from ansible.parsing.splitter import split_args
from ansible.parsing.yaml.constructor import AnsibleConstructor, AnsibleMapping
from ansible.parsing.yaml.loader import AnsibleLoader
from ansible.parsing.yaml.objects import AnsibleBaseYAMLObject, AnsibleSequence
from ansible.plugins.loader import add_all_plugin_dirs
from ansible.template import Templar

try:
    from ansible.module_utils.parsing.convert_bool import boolean
except ImportError:
    try:
        from ansible.utils.boolean import boolean
    except ImportError:
        try:
            from ansible.utils import boolean
        except ImportError:
            boolean = constants.mk_boolean

from yaml.composer import Composer
from yaml.representer import RepresenterError

from ansiblelint._internal.rules import (
    AnsibleParserErrorRule,
    LoadingFailureRule,
    RuntimeErrorRule,
)
from ansiblelint.config import options
from ansiblelint.constants import FileType
from ansiblelint.errors import MatchError
from ansiblelint.file_utils import Lintable, discover_lintables
from ansiblelint.text import removeprefix

# ansible-lint doesn't need/want to know about encrypted secrets, so we pass a
# string as the password to enable such yaml files to be opened and parsed
# successfully.
DEFAULT_VAULT_PASSWORD = 'x'

PLAYBOOK_DIR = os.environ.get('ANSIBLE_PLAYBOOK_DIR', None)


_logger = logging.getLogger(__name__)


def parse_yaml_from_file(filepath: str) -> AnsibleBaseYAMLObject:
    """Extract a decrypted YAML object from file."""
    dl = DataLoader()
    if hasattr(dl, 'set_vault_password'):
        dl.set_vault_password(DEFAULT_VAULT_PASSWORD)
    return dl.load_from_file(filepath)


def path_dwim(basedir: str, given: str) -> str:
    """Convert a given path do-what-I-mean style."""
    dl = DataLoader()
    dl.set_basedir(basedir)
    return str(dl.path_dwim(given))


def ansible_templar(basedir: str, templatevars: Any) -> Templar:
    """Create an Ansible Templar using templatevars."""
    # `basedir` is the directory containing the lintable file.
    # Therefore, for tasks in a role, `basedir` has the form
    # `roles/some_role/tasks`. On the other hand, the search path
    # is `roles/some_role/{files,templates}`. As a result, the
    # `tasks` part in the basedir should be stripped stripped.
    if os.path.basename(basedir) == 'tasks':
        basedir = os.path.dirname(basedir)

    dl = DataLoader()
    dl.set_basedir(basedir)
    templar = Templar(dl, variables=templatevars)
    return templar


def ansible_template(
    basedir: str, varname: Any, templatevars: Any, **kwargs: Any
) -> Any:
    """Render a templated string."""
    templar = ansible_templar(basedir=basedir, templatevars=templatevars)
    return templar.template(varname, **kwargs)


LINE_NUMBER_KEY = '__line__'
FILENAME_KEY = '__file__'

VALID_KEYS = [
    'name',
    'action',
    'when',
    'async',
    'poll',
    'notify',
    'first_available_file',
    'include',
    'include_tasks',
    'import_tasks',
    'import_playbook',
    'tags',
    'register',
    'ignore_errors',
    'delegate_to',
    'local_action',
    'transport',
    'remote_user',
    'sudo',
    'sudo_user',
    'sudo_pass',
    'when',
    'connection',
    'environment',
    'args',
    'any_errors_fatal',
    'changed_when',
    'failed_when',
    'check_mode',
    'delay',
    'retries',
    'until',
    'su',
    'su_user',
    'su_pass',
    'no_log',
    'run_once',
    'become',
    'become_user',
    'become_method',
    FILENAME_KEY,
]

BLOCK_NAME_TO_ACTION_TYPE_MAP = {
    'tasks': 'task',
    'handlers': 'handler',
    'pre_tasks': 'task',
    'post_tasks': 'task',
    'block': 'meta',
    'rescue': 'meta',
    'always': 'meta',
}


def tokenize(line: str) -> Tuple[str, List[str], Dict[str, str]]:
    """Parse a string task invocation."""
    tokens = line.lstrip().split(" ")
    if tokens[0] == '-':
        tokens = tokens[1:]
    if tokens[0] == 'action:' or tokens[0] == 'local_action:':
        tokens = tokens[1:]
    command = tokens[0].replace(":", "")

    args = list()
    kwargs = dict()
    nonkvfound = False
    for arg in tokens[1:]:
        if "=" in arg and not nonkvfound:
            kv = arg.split("=", 1)
            kwargs[kv[0]] = kv[1]
        else:
            nonkvfound = True
            args.append(arg)
    return (command, args, kwargs)


def _playbook_items(pb_data: AnsibleBaseYAMLObject) -> ItemsView:  # type: ignore
    if isinstance(pb_data, dict):
        return pb_data.items()
    if not pb_data:
        return []  # type: ignore

    # "if play" prevents failure if the play sequence contains None,
    # which is weird but currently allowed by Ansible
    # https://github.com/ansible-community/ansible-lint/issues/849
    return [item for play in pb_data if play for item in play.items()]  # type: ignore


def _set_collections_basedir(basedir: str) -> None:
    # Sets the playbook directory as playbook_paths for the collection loader
    try:
        # Ansible 2.10+
        # noqa: # pylint:disable=cyclic-import,import-outside-toplevel
        from ansible.utils.collection_loader import AnsibleCollectionConfig

        AnsibleCollectionConfig.playbook_paths = basedir
    except ImportError:
        # Ansible 2.8 or 2.9
        # noqa: # pylint:disable=cyclic-import,import-outside-toplevel
        from ansible.utils.collection_loader import set_collection_playbook_paths

        set_collection_playbook_paths(basedir)


def find_children(lintable: Lintable) -> List[Lintable]:  # noqa: C901
    """Traverse children of a single file or folder."""
    if not lintable.path.exists():
        return []
    playbook_dir = str(lintable.path.parent)
    _set_collections_basedir(playbook_dir or os.path.abspath('.'))
    add_all_plugin_dirs(playbook_dir or '.')
    if lintable.kind == 'role':
        playbook_ds = AnsibleMapping({'roles': [{'role': str(lintable.path)}]})
    elif lintable.kind not in ("playbook", "tasks"):
        return []
    else:
        try:
            playbook_ds = parse_yaml_from_file(str(lintable.path))
        except AnsibleError as e:
            raise SystemExit(str(e))
    results = []
    basedir = os.path.dirname(str(lintable.path))
    # playbook_ds can be an AnsibleUnicode string, which we consider invalid
    if isinstance(playbook_ds, str):
        raise MatchError(filename=str(lintable.path), rule=LoadingFailureRule())
    for item in _playbook_items(playbook_ds):
        # if lintable.kind not in ["playbook"]:
        #     continue
        for child in play_children(basedir, item, lintable.kind, playbook_dir):
            # We avoid processing parametrized children
            path_str = str(child.path)
            if "$" in path_str or "{{" in path_str:
                continue

            # Repair incorrect paths obtained when old syntax was used, like:
            # - include: simpletask.yml tags=nginx
            valid_tokens = list()
            for token in split_args(path_str):
                if '=' in token:
                    break
                valid_tokens.append(token)
            path = ' '.join(valid_tokens)
            if path != path_str:
                child.path = Path(path)
                child.name = child.path.name

            results.append(child)
    return results


def template(
    basedir: str,
    value: Any,
    variables: Any,
    fail_on_undefined: bool = False,
    **kwargs: str,
) -> Any:
    """Attempt rendering a value with known vars."""
    try:
        value = ansible_template(
            os.path.abspath(basedir),
            value,
            variables,
            **dict(kwargs, fail_on_undefined=fail_on_undefined),
        )
        # Hack to skip the following exception when using to_json filter on a variable.
        # I guess the filter doesn't like empty vars...
    except (AnsibleError, ValueError, RepresenterError):
        # templating failed, so just keep value as is.
        pass
    return value


def play_children(
    basedir: str, item: Tuple[str, Any], parent_type: FileType, playbook_dir: str
) -> List[Lintable]:
    """Flatten the traversed play tasks."""
    delegate_map: Dict[str, Callable[[str, Any, Any, FileType], List[Lintable]]] = {
        'tasks': _taskshandlers_children,
        'pre_tasks': _taskshandlers_children,
        'post_tasks': _taskshandlers_children,
        'block': _taskshandlers_children,
        'include': _include_children,
        'import_playbook': _include_children,
        'roles': _roles_children,
        'dependencies': _roles_children,
        'handlers': _taskshandlers_children,
        'include_tasks': _include_children,
        'import_tasks': _include_children,
    }
    (k, v) = item
    add_all_plugin_dirs(os.path.abspath(basedir))

    if k in delegate_map:
        if v:
            v = template(
                os.path.abspath(basedir),
                v,
                dict(playbook_dir=PLAYBOOK_DIR or os.path.abspath(basedir)),
                fail_on_undefined=False,
            )
            return delegate_map[k](basedir, k, v, parent_type)
    return []


def _include_children(
    basedir: str, k: str, v: Any, parent_type: FileType
) -> List[Lintable]:
    # handle special case include_tasks: name=filename.yml
    if k == 'include_tasks' and isinstance(v, dict) and 'file' in v:
        v = v['file']

    # handle include: filename.yml tags=blah
    (command, args, kwargs) = tokenize("{0}: {1}".format(k, v))

    result = path_dwim(basedir, args[0])
    if not os.path.exists(result):
        result = path_dwim(os.path.join(os.path.dirname(basedir)), v)
    return [Lintable(result, kind=parent_type)]


def _taskshandlers_children(
    basedir: str, k: str, v: Union[None, Any], parent_type: FileType
) -> List[Lintable]:
    results: List[Lintable] = []
    if v is None:
        raise MatchError(
            message="A malformed block was encountered while loading a block.",
            rule=RuntimeErrorRule(),
        )
    for th in v:

        # ignore empty tasks, `-`
        if not th:
            continue

        with contextlib.suppress(LookupError):
            children = _get_task_handler_children_for_tasks_or_playbooks(
                th,
                basedir,
                k,
                parent_type,
            )
            results.append(children)
            continue

        if (
            'include_role' in th or 'import_role' in th
        ):  # lgtm [py/unreachable-statement]
            th = normalize_task_v2(th)
            _validate_task_handler_action_for_role(th['action'])
            results.extend(
                _roles_children(
                    basedir,
                    k,
                    [th['action'].get("name")],
                    parent_type,
                    main=th['action'].get('tasks_from', 'main'),
                )
            )
            continue

        if 'block' not in th:
            continue

        results.extend(_taskshandlers_children(basedir, k, th['block'], parent_type))
        if 'rescue' in th:
            results.extend(
                _taskshandlers_children(basedir, k, th['rescue'], parent_type)
            )
        if 'always' in th:
            results.extend(
                _taskshandlers_children(basedir, k, th['always'], parent_type)
            )

    return results


def _get_task_handler_children_for_tasks_or_playbooks(
    task_handler: Dict[str, Any],
    basedir: str,
    k: Any,
    parent_type: FileType,
) -> Lintable:
    """Try to get children of taskhandler for include/import tasks/playbooks."""
    child_type = k if parent_type == 'playbook' else parent_type

    task_include_keys = 'include', 'include_tasks', 'import_playbook', 'import_tasks'
    for task_handler_key in task_include_keys:

        with contextlib.suppress(KeyError):

            # ignore empty tasks
            if not task_handler:
                continue

            # import pdb; pdb.set_trace()
            return Lintable(
                path_dwim(basedir, task_handler[task_handler_key]), kind=child_type
            )

    raise LookupError(
        f'The node contains none of: {", ".join(task_include_keys)}',
    )


def _validate_task_handler_action_for_role(th_action: Dict[str, Any]) -> None:
    """Verify that the task handler action is valid for role include."""
    module = th_action['__ansible_module__']

    if 'name' not in th_action:
        raise MatchError(message=f"Failed to find required 'name' key in {module!s}")

    if not isinstance(th_action['name'], str):
        raise MatchError(
            message=f"Value assigned to 'name' key on '{module!s}' is not a string.",
        )


def _roles_children(
    basedir: str, k: str, v: Sequence[Any], parent_type: FileType, main: str = 'main'
) -> List[Lintable]:
    results: List[Lintable] = []
    for role in v:
        if isinstance(role, dict):
            if 'role' in role or 'name' in role:
                if 'tags' not in role or 'skip_ansible_lint' not in role['tags']:
                    results.extend(
                        _look_for_role_files(
                            basedir, role.get('role', role.get('name')), main=main
                        )
                    )
            elif k != 'dependencies':
                raise SystemExit(
                    'role dict {0} does not contain a "role" '
                    'or "name" key'.format(role)
                )
        else:
            results.extend(_look_for_role_files(basedir, role, main=main))
    return results


def _rolepath(basedir: str, role: str) -> Optional[str]:
    role_path = None

    possible_paths = [
        # if included from a playbook
        path_dwim(basedir, os.path.join('roles', role)),
        path_dwim(basedir, role),
        # if included from roles/[role]/meta/main.yml
        path_dwim(basedir, os.path.join('..', '..', '..', 'roles', role)),
        path_dwim(basedir, os.path.join('..', '..', role)),
        # if checking a role in the current directory
        path_dwim(basedir, os.path.join('..', role)),
    ]

    if constants.DEFAULT_ROLES_PATH:
        search_locations = constants.DEFAULT_ROLES_PATH
        if isinstance(search_locations, str):
            search_locations = search_locations.split(os.pathsep)
        for loc in search_locations:
            loc = os.path.expanduser(loc)
            possible_paths.append(path_dwim(loc, role))

    possible_paths.append(path_dwim(basedir, ''))

    for path_option in possible_paths:
        if os.path.isdir(path_option):
            role_path = path_option
            break

    if role_path:
        add_all_plugin_dirs(role_path)

    return role_path


def _look_for_role_files(
    basedir: str, role: str, main: Optional[str] = 'main'
) -> List[Lintable]:
    role_path = _rolepath(basedir, role)
    if not role_path:
        return []

    results = []

    for kind in ['tasks', 'meta', 'handlers', 'vars', 'defaults']:
        current_path = os.path.join(role_path, kind)
        for folder, subdirs, files in os.walk(current_path):
            for file in files:
                file_ignorecase = file.lower()
                if file_ignorecase.endswith(('.yml', '.yaml')):
                    thpath = os.path.join(folder, file)
                    results.append(Lintable(thpath))

    return results


def _kv_to_dict(v: str) -> Dict[str, Any]:
    (command, args, kwargs) = tokenize(v)
    return dict(__ansible_module__=command, __ansible_arguments__=args, **kwargs)


def _sanitize_task(task: Dict[str, Any]) -> Dict[str, Any]:
    """Return a stripped-off task structure compatible with new Ansible.

    This helper takes a copy of the incoming task and drops
    any internally used keys from it.
    """
    result = task.copy()
    # task is an AnsibleMapping which inherits from OrderedDict, so we need
    # to use `del` to remove unwanted keys.
    for k in ['skipped_rules', FILENAME_KEY, LINE_NUMBER_KEY]:
        if k in result:
            del result[k]
    return result


def normalize_task_v2(task: Dict[str, Any]) -> Dict[str, Any]:
    """Ensure tasks have a normalized action key and strings are converted to python objects."""
    result = dict()

    sanitized_task = _sanitize_task(task)
    mod_arg_parser = ModuleArgsParser(sanitized_task)
    try:
        action, arguments, result['delegate_to'] = mod_arg_parser.parse(
            skip_action_validation=options.skip_action_validation
        )
    except AnsibleParserError as e:
        raise MatchError(
            rule=AnsibleParserErrorRule(),
            message=e.message,
            filename=task.get(FILENAME_KEY, "Unknown"),
            linenumber=task.get(LINE_NUMBER_KEY, 0),
        )

    # denormalize shell -> command conversion
    if '_uses_shell' in arguments:
        action = 'shell'
        del arguments['_uses_shell']

    for (k, v) in list(task.items()):
        if k in ('action', 'local_action', 'args', 'delegate_to') or k == action:
            # we don't want to re-assign these values, which were
            # determined by the ModuleArgsParser() above
            continue
        result[k] = v

    if not isinstance(action, str):
        raise RuntimeError("Task actions can only be strings, got %s" % action)
    action_unnormalized = action
    # convert builtin fqn calls to short forms because most rules know only
    # about short calls but in the future we may switch the normalization to do
    # the opposite. Mainly we currently consider normalized the module listing
    # used by `ansible-doc -t module -l 2>/dev/null`
    action = removeprefix(action, "ansible.builtin.")
    result['action'] = dict(
        __ansible_module__=action, __ansible_module_original__=action_unnormalized
    )

    if '_raw_params' in arguments:
        result['action']['__ansible_arguments__'] = arguments['_raw_params'].split(' ')
        del arguments['_raw_params']
    else:
        result['action']['__ansible_arguments__'] = list()

    if 'argv' in arguments and not result['action']['__ansible_arguments__']:
        result['action']['__ansible_arguments__'] = arguments['argv']
        del arguments['argv']

    result['action'].update(arguments)
    return result


def normalize_task(task: Dict[str, Any], filename: str) -> Dict[str, Any]:
    """Unify task-like object structures."""
    ansible_action_type = task.get('__ansible_action_type__', 'task')
    if '__ansible_action_type__' in task:
        del task['__ansible_action_type__']
    task = normalize_task_v2(task)
    task[FILENAME_KEY] = filename
    task['__ansible_action_type__'] = ansible_action_type
    return task


def task_to_str(task: Dict[str, Any]) -> str:
    """Make a string identifier for the given task."""
    name = task.get("name")
    if name:
        return str(name)
    action = task.get("action")
    if isinstance(action, str) or not isinstance(action, dict):
        return str(action)
    args = " ".join(
        [
            "{0}={1}".format(k, v)
            for (k, v) in action.items()
            if k
            not in [
                "__ansible_module__",
                "__ansible_module_original__",
                "__ansible_arguments__",
                LINE_NUMBER_KEY,
                FILENAME_KEY,
            ]
        ]
    )
    for item in action.get("__ansible_arguments__", []):
        args += f" {item}"
    return u"{0} {1}".format(action["__ansible_module__"], args)


def extract_from_list(
    blocks: AnsibleBaseYAMLObject, candidates: List[str], recursive: bool = False
) -> List[Any]:
    """Get action tasks from block structures."""
    results = list()
    for block in blocks:
        for candidate in candidates:
            if isinstance(block, dict) and candidate in block:
                if isinstance(block[candidate], list):
                    subresults = add_action_type(block[candidate], candidate)
                    if recursive:
                        subresults.extend(
                            extract_from_list(subresults, candidates, recursive)
                        )
                    results.extend(subresults)
                elif block[candidate] is not None:
                    raise RuntimeError(
                        "Key '%s' defined, but bad value: '%s'"
                        % (candidate, str(block[candidate]))
                    )
    return results


def add_action_type(actions: AnsibleBaseYAMLObject, action_type: str) -> List[Any]:
    """Add action markers to task objects."""
    results = list()
    for action in actions:
        # ignore empty task
        if not action:
            continue
        action['__ansible_action_type__'] = BLOCK_NAME_TO_ACTION_TYPE_MAP[action_type]
        results.append(action)
    return results


def get_action_tasks(yaml: AnsibleBaseYAMLObject, file: Lintable) -> List[Any]:
    """Get a flattened list of action tasks from the file."""
    tasks = list()
    if file.kind in ['tasks', 'handlers']:
        tasks = add_action_type(yaml, file.kind)
    else:
        tasks.extend(
            extract_from_list(yaml, ['tasks', 'handlers', 'pre_tasks', 'post_tasks'])
        )

    # Add sub-elements of block/rescue/always to tasks list
<<<<<<< HEAD
    tasks.extend(extract_from_list(tasks, ['block', 'rescue', 'always'], recursive=True))
=======
    tasks.extend(
        extract_from_list(tasks, ['block', 'rescue', 'always'], recursive=True)
    )
>>>>>>> c58d0505
    # Remove block/rescue/always elements from tasks list
    block_rescue_always = ('block', 'rescue', 'always')
    tasks[:] = [
        task for task in tasks if all(k not in task for k in block_rescue_always)
    ]

    return [
        task
        for task in tasks
        if set(
            ['include', 'include_tasks', 'import_playbook', 'import_tasks']
        ).isdisjoint(task.keys())
    ]


def get_normalized_tasks(
    yaml: "AnsibleBaseYAMLObject", file: Lintable
) -> List[Dict[str, Any]]:
    """Extract normalized tasks from a file."""
    tasks = get_action_tasks(yaml, file)
    res = []
    for task in tasks:
        # An empty `tags` block causes `None` to be returned if
        # the `or []` is not present - `task.get('tags', [])`
        # does not suffice.
        if 'skip_ansible_lint' in (task.get('tags') or []):
            # No need to normalize_task is we are skipping it.
            continue
        res.append(normalize_task(task, str(file.path)))

    return res


@lru_cache(maxsize=128)
def parse_yaml_linenumbers(lintable: Lintable) -> AnsibleBaseYAMLObject:
    """Parse yaml as ansible.utils.parse_yaml but with linenumbers.

    The line numbers are stored in each node's LINE_NUMBER_KEY key.
    """

    def compose_node(parent: yaml.nodes.Node, index: int) -> yaml.nodes.Node:
        # the line number where the previous token has ended (plus empty lines)
        line = loader.line
        node = Composer.compose_node(loader, parent, index)
        if not isinstance(node, yaml.nodes.Node):
            raise RuntimeError("Unexpected yaml data.")
        setattr(node, '__line__', line + 1)
        return node

    def construct_mapping(
        node: AnsibleBaseYAMLObject, deep: bool = False
    ) -> AnsibleMapping:
        mapping = AnsibleConstructor.construct_mapping(loader, node, deep=deep)
        if hasattr(node, '__line__'):
            mapping[LINE_NUMBER_KEY] = node.__line__
        else:
            mapping[LINE_NUMBER_KEY] = mapping._line_number
        mapping[FILENAME_KEY] = lintable.path
        return mapping

    try:
        kwargs = {}
        if 'vault_password' in inspect.getfullargspec(AnsibleLoader.__init__).args:
            kwargs['vault_password'] = DEFAULT_VAULT_PASSWORD
        loader = AnsibleLoader(lintable.content, **kwargs)
        loader.compose_node = compose_node
        loader.construct_mapping = construct_mapping
        data = loader.get_single_data()
    except (yaml.parser.ParserError, yaml.scanner.ScannerError) as e:
        logging.exception(e)
        raise SystemExit("Failed to parse YAML in %s: %s" % (lintable.path, str(e)))
    return data


def get_first_cmd_arg(task: Dict[str, Any]) -> Any:
    """Extract the first arg from a cmd task."""
    try:
        if 'cmd' in task['action']:
            first_cmd_arg = task['action']['cmd'].split()[0]
        else:
            first_cmd_arg = task['action']['__ansible_arguments__'][0]
    except IndexError:
        return None
    return first_cmd_arg


def get_second_cmd_arg(task: Dict[str, Any]) -> Any:
    """Extract the second arg from a cmd task."""
    try:
        if 'cmd' in task['action']:
            second_cmd_arg = task['action']['cmd'].split()[1]
        else:
            second_cmd_arg = task['action']['__ansible_arguments__'][1]
    except IndexError:
        return None
    return second_cmd_arg


def is_playbook(filename: str) -> bool:
    """
    Check if the file is a playbook.

    Given a filename, it should return true if it looks like a playbook. The
    function is not supposed to raise exceptions.
    """
    # we assume is a playbook if we loaded a sequence of dictionaries where
    # at least one of these keys is present:
    playbooks_keys = {
        "gather_facts",
        "hosts",
        "import_playbook",
        "post_tasks",
        "pre_tasks",
        "roles",
        "tasks",
    }

    # makes it work with Path objects by converting them to strings
    if not isinstance(filename, str):
        filename = str(filename)

    try:
        f = parse_yaml_from_file(filename)
    except Exception as e:
        _logger.warning(
            "Failed to load %s with %s, assuming is not a playbook.", filename, e
        )
    else:
        if (
            isinstance(f, AnsibleSequence)
            and hasattr(next(iter(f), {}), 'keys')
            and playbooks_keys.intersection(next(iter(f), {}).keys())
        ):
            return True
    return False


# pylint: disable=too-many-statements
def get_lintables(
    options: Namespace = Namespace(), args: Optional[List[str]] = None
) -> List[Lintable]:
    """Detect files and directories that are lintable."""
    lintables: List[Lintable] = []

    # passing args bypass auto-detection mode
    if args:
        for arg in args:
            lintable = Lintable(arg)
            if lintable.kind in ("yaml", None):
                _logger.warning(
                    "Overriding detected file kind '%s' with 'playbook' "
                    "for given positional argument: %s",
                    lintable.kind,
                    arg,
                )
                lintable = Lintable(arg, kind="playbook")
            lintables.append(lintable)
    else:

        for filename in discover_lintables(options):

            p = Path(filename)
            # skip exclusions
            try:
                for file_path in options.exclude_paths:
                    if str(p.resolve()).startswith(str(file_path)):
                        raise FileNotFoundError(
                            f'File {file_path} matched exclusion entry: {p}'
                        )
            except FileNotFoundError as e:
                _logger.debug('Ignored %s due to: %s', p, e)
                continue

            lintables.append(Lintable(p))

        # stage 2: guess roles from current lintables, as there is no unique
        # file that must be present in any kind of role.
        _extend_with_roles(lintables)

    return lintables


def _extend_with_roles(lintables: List[Lintable]) -> None:
    """Detect roles among lintables and adds them to the list."""
    for lintable in lintables:
        parts = lintable.path.parent.parts
        if 'roles' in parts:
            role = lintable.path
            while role.parent.name != "roles" and role.name:
                role = role.parent
            if role.exists and not role.is_file():
                lintable = Lintable(role, kind="role")
                if lintable not in lintables:
                    _logger.debug("Added role: %s", lintable)
                    lintables.append(lintable)


def convert_to_boolean(value: Any) -> bool:
    """Use Ansible to convert something to a boolean."""
    return bool(boolean(value))


def nested_items(
    data: Union[Dict[Any, Any], List[Any]], parent: str = ""
) -> Generator[Tuple[Any, Any, str], None, None]:
    """Iterate a nested data structure."""
    if isinstance(data, dict):
        for k, v in data.items():
            yield k, v, parent
            for k, v, p in nested_items(v, k):
                yield k, v, p
    if isinstance(data, list):
        for item in data:
            yield "list-item", item, parent
            for k, v, p in nested_items(item):
                yield k, v, p


def nested_items_path(
    data: Union[Dict[Any, Any], List[Any]],
    parent_path: Optional[List[Union[str, int]]] = None
) -> Generator[Tuple[Any, Any, List[Union[str, int]]], None, None]:
    """Iterate a nested data structure."""
    if parent_path is None:
        parent_path = []
    if isinstance(data, dict):
        for key, value in data.items():
            yield key, value, parent_path
            for k, v, p in nested_items_path(value, parent_path + [key]):
                yield k, v, p
    if isinstance(data, list):
        for index, item in enumerate(data):
            yield index, item, parent_path
            for k, v, p in nested_items_path(item, parent_path + [index]):
                yield k, v, p<|MERGE_RESOLUTION|>--- conflicted
+++ resolved
@@ -688,13 +688,9 @@
         )
 
     # Add sub-elements of block/rescue/always to tasks list
-<<<<<<< HEAD
-    tasks.extend(extract_from_list(tasks, ['block', 'rescue', 'always'], recursive=True))
-=======
     tasks.extend(
         extract_from_list(tasks, ['block', 'rescue', 'always'], recursive=True)
     )
->>>>>>> c58d0505
     # Remove block/rescue/always elements from tasks list
     block_rescue_always = ('block', 'rescue', 'always')
     tasks[:] = [
