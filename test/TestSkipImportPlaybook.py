from pathlib import Path

import pytest

from ansiblelint.rules import RulesCollection
from ansiblelint.runner import Runner

IMPORTED_PLAYBOOK = """\
---
- hosts: all
  tasks:
    - name: success
<<<<<<< HEAD
      fail:
        msg: "fail"
=======
      ansible.builtin.fail: msg="fail"
>>>>>>> 24dd54ab
      when: false
"""

MAIN_PLAYBOOK = """\
---
- hosts: all

  tasks:
    - name: should be shell  # noqa command-instead-of-shell no-changed-when
      ansible.builtin.shell: echo lol

- import_playbook: imported_playbook.yml
"""


@pytest.fixture
def playbook(tmp_path: Path) -> str:
    """Create a reusable per-test playbook."""
    playbook_path = tmp_path / "playbook.yml"
    playbook_path.write_text(MAIN_PLAYBOOK)
    (tmp_path / "imported_playbook.yml").write_text(IMPORTED_PLAYBOOK)
    return str(playbook_path)


def test_skip_import_playbook(
    default_rules_collection: RulesCollection, playbook: str
) -> None:
    """Verify that a playbook import is skipped after a failure."""
    runner = Runner(playbook, rules=default_rules_collection)
    results = runner.run()
    assert len(results) == 0<|MERGE_RESOLUTION|>--- conflicted
+++ resolved
@@ -10,12 +10,8 @@
 - hosts: all
   tasks:
     - name: success
-<<<<<<< HEAD
-      fail:
+      ansible.builtin.fail:
         msg: "fail"
-=======
-      ansible.builtin.fail: msg="fail"
->>>>>>> 24dd54ab
       when: false
 """
 
